--- conflicted
+++ resolved
@@ -1,160 +1,153 @@
-/******************************************************************************
- *
- * Copyright (c) 2017, the Perspective Authors.
- *
- * This file is part of the Perspective library, distributed under the terms of
- * the Apache License 2.0.  The full license can be found in the LICENSE file.
- *
- */
-import * as d3 from "d3";
-import * as fc from "d3fc";
-
-export const chartSvgFactory = (xAxis, yAxis) => chartFactory(xAxis, yAxis, fc.chartSvgCartesian, false);
-export const chartCanvasFactory = (xAxis, yAxis) => chartFactory(xAxis, yAxis, fc.chartCanvasCartesian, true);
-
-const chartFactory = (xAxis, yAxis, cartesian, canvas) => {
-    let axisSplitter = null;
-    let altAxis = null;
-
-    const chart = cartesian({
-        xScale: xAxis.scale,
-        yScale: yAxis.scale,
-        xAxis: xAxis.component,
-        yAxis: yAxis.component
-    })
-        .xDomain(xAxis.domain)
-        .xLabel(xAxis.label)
-        .xAxisHeight(xAxis.size)
-<<<<<<< HEAD
-        .yDomain(yAxis.domain)
-        .yLabel(yAxis.label)
-        .yAxisWidth(yAxis.size)
-        .yOrient("left");
-=======
-        .xDecorate(xAxis.decorate)
-        .xTickFormat(xAxis.tickFormatFunction)
-        .yDomain(yAxis.domain)
-        .yLabel(yAxis.label)
-        .yAxisWidth(yAxis.size)
-        .yDecorate(yAxis.decorate)
-        .yOrient("left")
-        .yTickFormat(yAxis.tickFormatFunction);
->>>>>>> c90ba6c6
-
-    if (xAxis.decorate) chart.xDecorate(xAxis.decorate);
-    if (yAxis.decorate) chart.yDecorate(yAxis.decorate);
-
-    // Padding defaults can be overridden
-    chart.xPaddingInner && chart.xPaddingInner(1);
-    chart.xPaddingOuter && chart.xPaddingOuter(0.5);
-    chart.yPaddingInner && chart.yPaddingInner(1);
-    chart.yPaddingOuter && chart.yPaddingOuter(0.5);
-
-    chart.axisSplitter = (...args) => {
-        if (!args.length) {
-            return axisSplitter;
-        }
-        axisSplitter = args[0];
-        return chart;
-    };
-
-    chart.altAxis = (...args) => {
-        if (!args.length) {
-            return altAxis;
-        }
-        altAxis = args[0];
-        return chart;
-    };
-
-    const oldDecorate = chart.decorate();
-    chart.decorate((container, data) => {
-        oldDecorate(container, data);
-        if (!axisSplitter) return;
-
-        if (axisSplitter.haveSplit()) {
-            // Render a second axis on the right of the chart
-            const altData = axisSplitter.altData();
-
-            const y2AxisDataJoin = fc.dataJoin("d3fc-svg", "y2-axis").key(d => d);
-            const ySeriesDataJoin = fc.dataJoin("g", "y-series").key(d => d);
-
-            // Column 5 of the grid
-            container
-                .enter()
-                .append("div")
-                .attr("class", "y2-label-container")
-                .style("grid-column", 5)
-                .style("-ms-grid-column", 5)
-                .style("grid-row", 3)
-                .style("-ms-grid-row", 3)
-                .style("width", "1em")
-                .style("display", "flex")
-                .style("align-items", "center")
-                .style("justify-content", "center")
-                .append("div")
-                .attr("class", "y-label")
-                .style("transform", "rotate(-90deg)");
-
-            const y2Scale = altAxis.scale.domain(altAxis.domain);
-            const yAxisComponent = fc.axisRight(y2Scale);
-
-            // Render the axis
-            y2AxisDataJoin(container, ["right"])
-                .attr("class", d => `y-axis ${d}-axis`)
-                .on("measure", (d, i, nodes) => {
-                    const {width, height} = d3.event.detail;
-                    if (d === "left") {
-                        d3.select(nodes[i])
-                            .select("svg")
-                            .attr("viewBox", `${-width} 0 ${width} ${height}`);
-                    }
-                    y2Scale.range([height, 0]);
-                })
-                .on("draw", (d, i, nodes) => {
-                    d3.select(nodes[i])
-                        .select("svg")
-                        .call(yAxisComponent);
-                });
-
-            // Render all the series using either the primary or alternate y-scales
-            if (canvas) {
-                const drawMultiCanvasSeries = selection => {
-                    const canvasPlotArea = chart.plotArea();
-                    canvasPlotArea.context(selection.node().getContext("2d")).xScale(xAxis.scale);
-
-                    const yScales = [yAxis.scale, y2Scale];
-                    [data, altData].forEach((d, i) => {
-                        canvasPlotArea.yScale(yScales[i]);
-                        canvasPlotArea(d);
-                    });
-                };
-
-                container.select("d3fc-canvas.plot-area").on("draw", (d, i, nodes) => {
-                    drawMultiCanvasSeries(d3.select(nodes[i]).select("canvas"));
-                });
-            } else {
-                const drawMultiSvgSeries = selection => {
-                    const svgPlotArea = chart.plotArea();
-                    svgPlotArea.xScale(xAxis.scale);
-
-                    const yScales = [yAxis.scale, y2Scale];
-                    ySeriesDataJoin(selection, [data, altData]).each((d, i, nodes) => {
-                        svgPlotArea.yScale(yScales[i]);
-                        d3.select(nodes[i])
-                            .datum(d)
-                            .call(svgPlotArea);
-                    });
-                };
-
-                container.select("d3fc-svg.plot-area").on("draw", (d, i, nodes) => {
-                    drawMultiSvgSeries(d3.select(nodes[i]).select("svg"));
-                });
-            }
-        }
-
-        // Render any UI elements the splitter component requires
-        axisSplitter(container);
-    });
-
-    return chart;
-};
+/******************************************************************************
+ *
+ * Copyright (c) 2017, the Perspective Authors.
+ *
+ * This file is part of the Perspective library, distributed under the terms of
+ * the Apache License 2.0.  The full license can be found in the LICENSE file.
+ *
+ */
+import * as d3 from "d3";
+import * as fc from "d3fc";
+
+export const chartSvgFactory = (xAxis, yAxis) => chartFactory(xAxis, yAxis, fc.chartSvgCartesian, false);
+export const chartCanvasFactory = (xAxis, yAxis) => chartFactory(xAxis, yAxis, fc.chartCanvasCartesian, true);
+
+const chartFactory = (xAxis, yAxis, cartesian, canvas) => {
+    let axisSplitter = null;
+    let altAxis = null;
+
+    const chart = cartesian({
+        xScale: xAxis.scale,
+        yScale: yAxis.scale,
+        xAxis: xAxis.component,
+        yAxis: yAxis.component
+    })
+        .xDomain(xAxis.domain)
+        .xLabel(xAxis.label)
+        .xAxisHeight(xAxis.size)
+        .xDecorate(xAxis.decorate)
+        .xTickFormat(xAxis.tickFormatFunction)
+        .yDomain(yAxis.domain)
+        .yLabel(yAxis.label)
+        .yAxisWidth(yAxis.size)
+        .yDecorate(yAxis.decorate)
+        .yOrient("left")
+        .yTickFormat(yAxis.tickFormatFunction);
+
+    if (xAxis.decorate) chart.xDecorate(xAxis.decorate);
+    if (yAxis.decorate) chart.yDecorate(yAxis.decorate);
+
+    // Padding defaults can be overridden
+    chart.xPaddingInner && chart.xPaddingInner(1);
+    chart.xPaddingOuter && chart.xPaddingOuter(0.5);
+    chart.yPaddingInner && chart.yPaddingInner(1);
+    chart.yPaddingOuter && chart.yPaddingOuter(0.5);
+
+    chart.axisSplitter = (...args) => {
+        if (!args.length) {
+            return axisSplitter;
+        }
+        axisSplitter = args[0];
+        return chart;
+    };
+
+    chart.altAxis = (...args) => {
+        if (!args.length) {
+            return altAxis;
+        }
+        altAxis = args[0];
+        return chart;
+    };
+
+    const oldDecorate = chart.decorate();
+    chart.decorate((container, data) => {
+        oldDecorate(container, data);
+        if (!axisSplitter) return;
+
+        if (axisSplitter.haveSplit()) {
+            // Render a second axis on the right of the chart
+            const altData = axisSplitter.altData();
+
+            const y2AxisDataJoin = fc.dataJoin("d3fc-svg", "y2-axis").key(d => d);
+            const ySeriesDataJoin = fc.dataJoin("g", "y-series").key(d => d);
+
+            // Column 5 of the grid
+            container
+                .enter()
+                .append("div")
+                .attr("class", "y2-label-container")
+                .style("grid-column", 5)
+                .style("-ms-grid-column", 5)
+                .style("grid-row", 3)
+                .style("-ms-grid-row", 3)
+                .style("width", "1em")
+                .style("display", "flex")
+                .style("align-items", "center")
+                .style("justify-content", "center")
+                .append("div")
+                .attr("class", "y-label")
+                .style("transform", "rotate(-90deg)");
+
+            const y2Scale = altAxis.scale.domain(altAxis.domain);
+            const yAxisComponent = fc.axisRight(y2Scale);
+
+            // Render the axis
+            y2AxisDataJoin(container, ["right"])
+                .attr("class", d => `y-axis ${d}-axis`)
+                .on("measure", (d, i, nodes) => {
+                    const {width, height} = d3.event.detail;
+                    if (d === "left") {
+                        d3.select(nodes[i])
+                            .select("svg")
+                            .attr("viewBox", `${-width} 0 ${width} ${height}`);
+                    }
+                    y2Scale.range([height, 0]);
+                })
+                .on("draw", (d, i, nodes) => {
+                    d3.select(nodes[i])
+                        .select("svg")
+                        .call(yAxisComponent);
+                });
+
+            // Render all the series using either the primary or alternate y-scales
+            if (canvas) {
+                const drawMultiCanvasSeries = selection => {
+                    const canvasPlotArea = chart.plotArea();
+                    canvasPlotArea.context(selection.node().getContext("2d")).xScale(xAxis.scale);
+
+                    const yScales = [yAxis.scale, y2Scale];
+                    [data, altData].forEach((d, i) => {
+                        canvasPlotArea.yScale(yScales[i]);
+                        canvasPlotArea(d);
+                    });
+                };
+
+                container.select("d3fc-canvas.plot-area").on("draw", (d, i, nodes) => {
+                    drawMultiCanvasSeries(d3.select(nodes[i]).select("canvas"));
+                });
+            } else {
+                const drawMultiSvgSeries = selection => {
+                    const svgPlotArea = chart.plotArea();
+                    svgPlotArea.xScale(xAxis.scale);
+
+                    const yScales = [yAxis.scale, y2Scale];
+                    ySeriesDataJoin(selection, [data, altData]).each((d, i, nodes) => {
+                        svgPlotArea.yScale(yScales[i]);
+                        d3.select(nodes[i])
+                            .datum(d)
+                            .call(svgPlotArea);
+                    });
+                };
+
+                container.select("d3fc-svg.plot-area").on("draw", (d, i, nodes) => {
+                    drawMultiSvgSeries(d3.select(nodes[i]).select("svg"));
+                });
+            }
+        }
+
+        // Render any UI elements the splitter component requires
+        axisSplitter(container);
+    });
+
+    return chart;
+};