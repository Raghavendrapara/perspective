---
id: js
title: Javascript User Guide
---

Perspective's Javascript library offers a flexible, intuitive UI on top of a
fast, powerful streaming data engine. Developers are able to pick and
choose the modules they require for their use case, and users are presented
with a clean user interface through which to analyze data.

This document offers an overview of the Javascript library, providing:

- A quick start guide for integrating Perspective in your application
- An overview of Perspective's module structure
- Details about Perspective's various features

For understanding Perspective's core concepts and vocabulary, see the
[Conceptual Overview](/docs/md/concepts.html).

For example code, see the [examples directory](https://github.com/finos/perspective/tree/master/examples)
on GitHub.

## Quick Start

First, make sure that Perspective [is installed](/docs/md/installation.html),
and that you have the library accessible through your Javascript bundler.

If Perspective was added using a script tag, see the
[From CDN](/docs/md/installation.html#from-cdn) section of the installation
notes for a quick example.

### Importing `perspective-viewer`

To integrate Perspective with an existing data source in your application,
you'll need to import the following modules:

```javascript
import "@finos/perspective-viewer";
import "@finos/perspective-viewer-datagrid";
import "@finos/perspective-viewer-d3fc";
```

`perspective-viewer` provides a widget for users to transform and analyze
their data, while `perspective-viewer-datagrid` and `perspective-viewer-d3fc`
provide fast, flexible grid and chart visualization plugins, respectively.

These modules register the `<perspective-viewer>`
[Web Component](https://www.webcomponents.org/introduction) for use within
your application's HTML:

```html
<perspective-viewer id="view1"></perspective-viewer>
```

### Loading data

`<perspective-viewer>` offers an attribute API that can be accessed through a
reference to the HTML element:

```javascript
const viewer = document.getElementsByTagName("perspective-viewer")[0];
```

Use the viewer's `load()` method to provide it with data in JSON, CSV, or
Apache Arrow format:

```javascript
const data = getData(); // returns a Javascript object
viewer.load(data); // loads the data in `perspective-viewer`
```

### Updating data

When your dataset updates with new information, call the viewer's `update()`
method in order to update `perspective-viewer`. There is no need to refresh or
re-create the viewer, or to accumulate your data elsewhere, as Perspective will
handle everything for you:

```javascript
// Assume that new ticks are delivered via websocket
websocket.onmessage = function(event) {
    viewer.update(event.data);
};
```

### Configuring `perspective-viewer`

`<perspective-viewer>` defaults to showing a grid view of the entire dataset
without any transformations applied. To configure your viewer to show a
different visualization on load or transform the dataset, use the viewer's attribute API:

```html
<perspective-viewer
  id="view1"
  plugin="xy_scatter"
  columns='["Sales", "Profits"]'
  row_pivots='["State", "City"]'
>
</perspective-viewer>
```

For more details about the full attribute API, see the
[`<perspective-viewer>`](/js.html#setting--reading-viewer-configuration-via-attributes)section of this user guide.

## Module Structure

Perspective is designed for flexibility, allowing developers to pick and choose
which modules they need for their specific use case. The main modules are:

- `@finos/perspective`  
  The data engine library, as both a browser ES6 and Node.js module. Provides a
  WebAssembly, WebWorker (browser) and Process (node.js) runtime.

- `@finos/perspective-viewer`  
  A user-configurable visualization widget, bundled as a
  [Web Component](https://www.webcomponents.org/introduction). This module
  includes the core data engine module as a dependency.

`<perspective-viewer>` by itself only implements a trivial debug renderer, which
prints the currently configured `view()` as a CSV. Plugin modules for popular
Javascript libraries such as [d3fc](https://d3fc.io/) are packaged separately
and must be imported individually.

Perspective offers these plugin modules:

- `@finos/perspective-viewer-datagrid`  
  A custom high-performance data-grid component based on HTML `<table>`.

- `@finos/perspective-viewer-d3fc`  
  A `<perspective-viewer>` plugin for the [d3fc](https://d3fc.io) charting
  library.

Also available are these legacy modules; though no longer under development,
they are compatible with perspective versions < 1.0.0:

- `@finos/perspective-viewer-hypergrid`  
  A `<perspective-viewer>` plugin for
  [Hypergrid](https://github.com/fin-hypergrid/core).

- `@finos/perspective-viewer-highcharts`  
  A `<perspective-viewer>` plugin for
  [HighCharts](https://github.com/highcharts/highcharts). This plugin has a
  dependency on Highcharts'
  [mixed commercial license](https://creativecommons.org/licenses/by-nc/3.0/),
  and is no longer under active development.

When imported after `@finos/perspective-viewer`, the plugin modules will
register themselves automatically, and the renderers they export will be
available in the `view` dropdown in the `<perspective-viewer>` UI.

Developers can choose to opt into the features, bundle size inflation and
licensing for these dependencies as needed.

### What modules should I import?

Depending on your requirements, you may need just one, or all Perspective
modules. Some basic guidelines to help you decide what is most appropriate for
your project:

- For Perspective as a simple, browser-based data visualization widget, import:

  - `@finos/perspective-viewer`, detailed [here](#perspective-viewer-web-component)
  - `@finos/perspective-viewer-datagrid` for data grids
  - `@finos/perspective-viewer-d3fc` for charting
  - The core data engine `@finos/perspective` is a dependency of these packages
    and does not need to be imported on its own for basic usage.

- For Perspective's high-performance streaming data engine (in WebAssembly), or
  for a purely Node.js based application, import:

  - `@finos/perspective`, as detailed [here](#perspective-library)

- For more complex cases, such as
  [sharing tables between viewers](#sharing-a-table-between-multiple-perspective-viewers)
  and
  [binding a viewer to a remote view in Node.js](#remote-perspective-via-workerhost), you will likely need all Perspective modules.

## `perspective` library

As a library, `perspective` provides a suite of streaming pivot, aggregate,
filter and sort operations for tabular data. The engine can be instantiated in
process, or in a Web Worker (browser only); in both cases, `perspective` exports
a nearly identical API.

It exports Perspective's data interfaces:

- `table()`: an interface over a single dataset, used to input static and
  straming data into Perspective.
  - In the browser, `table()`s live in a Web Worker to isolate their runtime
    from the renderer.
- `view()`: a continuous query of a `table()`, used to read data and calculate
  analytics from a `table()`.
  - `view()`s also live in a Web Worker when used in a browser.
  - A single `table()` may have many `view()`s attached at once.

`@finos/perspective` also exports process management functions such as
`worker()` and `websocket()` (in the browser) and `WebSocketServer()`
(in node.js). See the [API documentation](/obj/perspective.html) for a complete
reference on all exported methods.

This module is a dependency of `@finos/perspective-viewer`, and is not needed if
you only intend to use `<perspective-viewer>` to visualize simple data.

### Importing in the browser

`perspective` can be imported as an ES6 module and/or `require` syntax if you're
using a bundler such as Webpack (and the `@finos/perspective-webpack-plugin`):

```javascript
import perspective from "@finos/perspective";
```

or

```javascript
const perspective = require("@finos/perspective");
```

`@finos/perspective` also comes with a pre-built bundle which exports the global
`perspective` module name in vanilla Javascript, when e.g. importing
[via a CDN](/docs/md/installation.html#from-cdn).

```html
<script src="perspective.js"></script>
```

#### Instantiating a new `worker()`

Once imported, you'll need to instantiate a `perspective` engine via the
`worker()` method. This will create a new WebWorker (browser) or
Process (Node.js), and load the WebAssembly binary; all calculation and data
accumulation will occur in this separate process.

```javascript
const worker = perspective.worker();
```

The `worker` symbol will expose the full `perspective` API for one managed Web
Worker process. You are free to create as many as your browser supports, but be
sure to keep track of the `worker` instances themselves, as you'll need them to
interact with your data in each instance.

### Importing in Node.js

The Node.js runtime for the `@finos/perspective` module runs in-process by
default, and does not implement a `child_process` interface. Hence, there is no
`worker()` method, and the module object itself directly exports the full
`perspective` API.

```javascript
const perspective = require("@finos/perspective");
```

### Loading data with `table()`

The basic data primitive of `perspective` is the `table`, which you can
instantiate via the `table()` method on a `worker`. Further data can be supplied
to the table via its `update()` method.

```javascript
// With data (also works with strings in CSV format)
var data = [
    {x: 1, y: "a", z: true},
    {x: 2, y: "b", z: false},
    {x: 3, y: "c", z: true},
    {x: 4, y: "d", z: false}
];

const table1 = worker.table(data);
```

`table()`s are columnar data structures, and each column must have a single
type. When passing data directly to the `table()` constructor, the type of each
column is inferred automatically.

Perspective supports the following types:

- integer
- float
- boolean
- date
- datetime
- string

In some cases, the inferrence algorithm may not return exactly what you'd like.
For example, a column may be interpreted as a `datetime` when you intended it to
be a `string`, or a column may have no values at all (yet), as it will be
updated with values from a real-time data source later on.

In these cases, create a `table()` with a _schema_:

```javascript
// With a schema
var schema = {
    x: "integer",
    y: "string",
    z: "boolean"
};

const table2 = worker.table(schema);
```

Once instatiated, a `table()` can be updated with new data via the `update()`
method:

```javascript
// Add a new row to each table
table1.update([{x: 5, y: "e", z: true}]);
table2.update([{x: 5, y: "e", z: true}]);
```

New data is appended by default. In-place updates can be enabled through the
use of `index` and `limit`, as explained in the next sections.

#### Primary keys via `index`

The `table()` method can be initialized with an options object, which accepts
`index` - a column in the dataset that will be used as a primary key on the
table:

```javascript
// Use the 'x' column as a primary key
const table3 = worker.table(
    {
        x: [1, 2, 3, 4],
        y: ["a", "b", "c", "d"]
    },
    {index: "x"}
);
```

If an index is set, the `update()` method uses the index to _replace_ or
_append_ rows:

```javascript
// Replace the values at index 1 and 4
table3.update({
    x: [1, 4],
    y: ["new1", "new2"]
});

// append these rows, as the value in `x` is not an existing primary key
table3.update({
    x: [5, 6],
    y: ["e", "f"]
});
```

#### Row limits via `limit`

Mutually exclusive to `index`, you may limit the total number of rows in a
`table()` via the `limit` property, which preserves only the most recently added
rows.

```javascript
// Keep only the most recent 1000 rows
const table3 = worker.table(data, {limit: 1000});
```

Appended rows that exceed the `limit` overwrite old rows starting at position 0.

#### Unset values via `null`

Any value on a `table()` can be unset using the Javascript value `null`.

Values may be unset on construction, as any `null` in the dataset will be
treated as an unset value. Values can also be explicitly unset via `update()`
on a `table()` with `index` applied:

```javascript
// Unsets the 'y' column for row 3
table.update([{x: 3, y: null}]);
```

#### Partial row updates via `undefined`

`update()` calls do not need values for _all columns_ in the `table()` schema.
Missing keys, or keys with values set to `undefined`, will be omitted from
`table()`s with `index` set, or populated with `null` otherwise:

```javascript
// Only updates the 'y' column for row 3, leaving the 'z' column alone
table.update([{x: 3, y: "Just Y"}]);
```

#### Deleting rows with `remove()`

Rows can be removed entirely from a `table()` with `index` set. Call the
`remove()` method with a list of the `index` values to be removed:

```javascript
// Remove rows indexed with values 1 and 2
table.remove([1, 2]);
```

Calling `remove()` on an unindexed `table()` has no effect.

### Querying data with `view()`

To query the table, create a `view()` on the table instance with an optional
configuration object:

```javascript
const table = worker.table(data);

const view = table.view({
    columns: ["Sales"],
    aggregates: {Sales: "sum"},
    row_pivot: ["Region", "Country"],
    filter: [["Category", "in", ["Furniture", "Technology"]]]
});
```

A `table()` can have as many `view()`s associated with it as you need -
Perspective conserves memory by relying on a single `table()` to power
multiple `view()`s concurrently.

For a detailed description of the `view()`'s configuration object, see the
[API documentation](/docs/obj/perspective.html).

#### Serializing data using `to_*()`

The `view()` allows for serialization of data to the user through the
`to_json()`, `to_columns()`, `to_csv()`, and `to_arrow()` methods. These
methods return a `promise` for the calculated data:

```javascript
// Via standard `promise`
view.to_json().then(json => console.log(json));
view.to_columns().then(json => console.log(json));
view.to_csv().then(csv => console.log(csv));
view.to_arrow().then(arrow => console.log(arrow));

// Via ES6 await/async
async function print_data() {
    console.log(await view.to_json());
    console.log(await view.to_columns());
    console.log(await view.to_csv());
    console.log(await view.to_arrow());
}
```

### Deleting a `table()` or `view()`

Unlike standard Javascript objects, Perspective objects such as `table()` and
`view()` store their associated data in the WebAssembly heap. Due of this, and
the current lack of a hook into the Javascript runtime's garbage collector from
WebAssembly, the memory allocated to these Perspective objects does not
automatically get cleaned up when the object falls out of scope.

In order to prevent memory leaks and reclaim the memory associated with a
Perspective `table()` or `view()`, you must call the `delete()` method:

```javascript
view.delete();

// This method will throw an exception if there are still `view()`s depending
// on this `table()`!
table.delete();
```

### Flattening a `view()` into a `table()`

A `table()` can be constructed on a `view()` instance, which will return a
new `table()` based on the `view()`'s dataset, and all future updates that
affect the `view()` will be forwarded to the new `table()`:

```javascript
// Create two WebWorkers.
const worker1 = perspective.worker();
const worker2 = perspective.worker();

// Create a `table and `view` on `worker1`.
const table = worker1.table(data);
const view = table.view({filter: [["State", "==", "Texas"]]});

// Create a table from `view` in `worker2`
const table2 = worker2.table(view);
const view2 = table2.view({filter: [["City", "==", "Austin"]]});

//  Both `view1` and `view2` are updated.
table.update([{State: "Texas", City: "Austin"}]);

//  Only `view1` is updated.
table.update([{State: "Texas", City: "San Antonio"}]);
```

This is especially useful for piping together `perspective` data from
different contexts, such as streaming a server-side `view()` in Node.js into a
`table()` in a WebWorker on the browser-side.

### Customizing behavior with `perspective.config.js`

For ease of configuration synchronization between the Node.js, WebWorker and
Browser, Perspective supports configuration statically.

You may override Perspective's [default settings](https://github.com/finos/perspective/blob/master/packages/perspective/src/js/config/settings.js)
via a `perspective.config.js` or `perspective.config.json` file in your
project's root or parent path, or via the `"perspective"` key in your project's
`package.json`.

Note that, while in Node.js this config file is read at runtime, for the browser
this file must be read at compile time (handled automatically via
[`@finos/perspective-webpack-plugin`](https://github.com/finos/perspective/tree/master/packages/perspective-webpack-plugin)).

Thus, to update it you must either rebuild your code, or supply the JSON
configuration object to the `worker()` constructor on initialization.

```javascript
module.exports = {
    types: {
        string: {
            aggregate: "dominant"
        },
        float: {
            format: {
                style: "decimal",
                minimumFractionDigits: 2,
                maximumFractionDigits: 2
            }
        }
    }
};
```

#### Creating new types

For customizing the behavior or style of specific columns, Perspective supports
the definition of new types that derive from an existing built-in type.
First, add a new type and declare its base in your `perspective.config.js`:

```javascript
module.exports = {
    types: {
        price: {type: "float"}
    }
};
```

Perspective will not infer these types for you, so you'll need to create your
table [from a schema](#loading-data-with-table) to use them:

```javascript
const table = worker.table({volume: "integer", price: "price"});
table.update([{volume: 10, price: 100.75}]);
```

#### Formatting data types

Default and user-created types can be styled using the `format` key in
`perspective.config.js`:

```javascript
module.exports = {
    types: {
        price: {
            type: float,
            format: {
                style: "decimal",
                minimumFractionDigits: 2,
                maximumFractionDigits: 2
            }
        }
    }
};
```

## `perspective-viewer` web component

`<perspective-viewer>` provides a complete graphical UI for configuring the
`perspective` library and formatting its output to the provided visualization
plugins.

If you are using babel or another build environment which supports ES6 modules,
you only need to import the `perspective-viewer` libraries somewhere in your
application - these modules export nothing, but rather register the components
for use within your site's regular HTML:

```javascript
import "@finos/perspective-viewer";
import "@finos/perspective-viewer-datagrid";
import "@finos/perspective-viewer-d3fc";
```

While each plugin module by default will register all of its visualization
types, you may choose to import these individually as well:

```javascript
import "@finos/perspective-viewer-d3fc/bar";
import "@finos/perspective-viewer-d3fc/column";
import "@finos/perspective-viewer-d3fc/xy-scatter";
import "@finos/perspective-viewer-highcharts/treemap";
```

Once imported, the `<perspective-viewer>` Web Component will be available in any
standard HTML on your site. A simple example:

```html
<perspective-viewer id="view1"></perspective-viewer>
```

### Theming

Theming is supported in `perspective-viewer` and its accompanying plugins.
A number of themes come bundled with `perspective-viewer`, and you can import
any of these themes directly into your app and the `perspective-viewer`s
will be themed accordingly:

```javascript
//Themes based on Google's Material Design Language
import "@finos/perspective-viewer/themes/material.css";
import "@finos/perspective-viewer/themes/material.dark.css";
import "@finos/perspective-viewer/themes/material-dense.css";
import "@finos/perspective-viewer/themes/material-dense.dark.css";

//Vaporwave theme
import "@finos/perspective-viewer/themes/vaporwave.css";
```

***Note that importing multiple themes may override each other***

Alternatively, you may use `all-themes.css`, which exposes all available
themes as CSS classes. This allows you to trivially apply different themes
to multiple `perspective-viewer`s by simply setting the `class`
attribute on each `perspective-viewer`:

_*index.js*_

```javascript
//Exposes all themes as CSS classes
import "@finos/perspective-viewer/themes/all-themes.css";
```

_*index.html*_

```html
<perspective-viewer class="perspective-viewer-material"></perspective-viewer>
<perspective-viewer class="perspective-viewer-material-dark"></perspective-viewer>
<perspective-viewer class="perspective-viewer-material-dense"></perspective-viewer>
<perspective-viewer class="perspective-viewer-material-dense-dark"></perspective-viewer>
<perspective-viewer class="perspective-viewer-vaporwave"></perspective-viewer>
```

If you choose not to bundle the themes yourself, they are available through
the [unpkg.com](https://unpkg.com/@finos/perspective-viewer/dist/umd/).

These can be directly linked in your HTML:

```html
<link
  rel="stylesheet"
  href="https://unpkg.com/@finos/perspective-viewer/dist/umd/material.css"
/>
```

### Loading data into `<perspective-viewer>`

Data can be loaded into `<perspective-viewer>` using the `load()` method in
Javascript with JSON, CSV, or an `ArrayBuffer` in the Apache Arrow format.

If `perspective-viewer` is imported via an inline `<script>` tag, you must wait
for the document `WebComponentsReady` event to fire, which indicates that the
provided
[webcomponents.js polyfill](https://github.com/webcomponents/webcomponentsjs)
has loaded:

```javascript
document.addEventListener("WebComponentsReady", function() {
    var data = [
        {x: 1, y: "a", z: true},
        {x: 2, y: "b", z: false},
        {x: 3, y: "c", z: true},
        {x: 4, y: "d", z: false}
    ];

    var viewer = document.getElementById("view1");
    viewer.load(data);

    // Add new row
    viewer.update([{x: 5, y: "e", z: true}]);
});
```

In some situations, you may want finer grained control over the `table()`
construction (see below), and `<perspective-viewer>`'s `load()` method also
supports loading `table()`s directly.

Remember to import the `perspective.js` library also, or the `perspective`
symbol will not be available. Alternatively, you can use the `worker` property
on a `<perspective-viewer>` instance to get the default worker singleton
instantiated when another is not provided:

```javascript
// Create a new worker, then a new table on that worker.
var table = perspective.worker().table(data);

// Bind a viewer element to this table.
viewer.load(table);
```

### Sharing a `table()` between multiple `perspective-viewer`s

Multiple `perspective-viewer`s can share a `table()` by passing the `table()`
into the `load()` method of each viewer. Each `perspective-viewer` will update
when the underlying `table()` is updated, but `table.delete()` will fail until
all `perspective-viewer` instances referencing it are also deleted:

```javascript
var view1 = document.getElementById("view1");
var view2 = document.getElementById("view2");

// Create a new Web Worker
var worker = perspective.worker();

// Create a table in this worker
var table = worker.table(data);

// Load the same table in 2 different <perspective-viewer>s
view1.load(table);
view2.load(table);

// Both `view1` and `view2` will reflect this update
table.update([{x: 5, y: "e", z: true}]);
```

### Remote Perspective via `WebSocketServer()` and Node.js

For exceptionally large datasets, a `<perspective-viewer>` can be bound to a
`perspective.table()` instance running in node.js remotely, rather than creating
one in a Web Worker and downloading the entire data set. This trades off network
bandwidth and server resource requirements, for a smaller browser memory and CPU
footprint.

In Node.js:

```javascript
const {WebSocketServer, table} = require("@finos/perspective");
const fs = require("fs");

// Start a WS/HTTP host on port 8080.  The `assets` property allows
// the `WebSocketServer()` to also serves the file structure rooted in this
// module's directory.
const host = new WebSocketServer({assets: [__dirname], port: 8080});

// Read an arrow file from the file system and load it as a named table.
const arr = fs.readFileSync(__dirname + "/superstore.arrow");
const tbl = table(arr);
host.host_table("table_one", tbl);

// Or host a view
const view = tbl.view({filter: [["State", "==", "Texas"]]});
host.host_view("view_one", view);
```

In the browser:

```javascript
const elem = document.getElementsByTagName("perspective-viewer")[0];

// Bind to the server's worker instead of instantiating a Web Worker.
const websocket = perspective.websocket(window.location.origin.replace("http", "ws"));

// Bind the viewer to the preloaded data source.  `table` and `view` objects
// live on the server.
elem.load(websocket.open_table("table_one"));

// Or load data from a view.  The browser now also has a copy of this view in
// its own `table`, as well as its updates.  Transfer uses Arrows.
elem.load(websocket.open_view("view_one"));
```

`<perspective-viewer>` instances bound in this way are otherwise no different
than `<perspective-viewer>`s which rely on a Web Worker, and can even share a
host application with Web Worker bound `table()`s. The same `promise` based API
is used to communicate with the server instantiated `view()`, only in this case
it is over a Web Socket.

### Remote Perspective via `perspective-python` and Tornado

`perspective-python` is designed to be cross-compatible with the `perspective`
and `perspective-viewer` libraries. Similar to `WebsocketServer` in Node.js,
`perspective-python` runs on the server without any memory limits, reducing
resource usage in the browser. For more detailed documentation on the Python
API, see the [Python user guide](/docs/md/python.html) or the [Python API documentation](/docs/obj/perspective-python.html).

The simplest implementation uses Tornado as a websocket server in Python,
hosting an endpoint at which a `table()` can be accessed:

_*server.py*_

```python
from perspective import Table, PerspectiveManager, PerspectiveTornadoHandler

# Create an instance of PerspectiveManager, and host a Table
MANAGER = PerspectiveManager()
TABLE = Table(large_dataset)

# The Table is exposed at `localhost:8888/websocket` with the name `data_source`
MANAGER.host_table("data_source", TABLE)

app = tornado.web.Application([
    (r"/", MainHandler),
    # create a websocket endpoint that the client Javascript can access
    (r"/websocket", PerspectiveTornadoHandler, {"manager": MANAGER, "check_origin": True})
])

# Start the Tornado server
app.listen(8888)
loop = tornado.ioloop.IOLoop.current()
loop.start()
```

The Javascript implementation of this does not require Webpack or any bundler,
and can be achieved in a single HTML file:

_*index.html*_

```html
<perspective-viewer id="viewer" editable></perspective-viewer>

<script>
  window.addEventListener("WebComponentsReady", async function () {
    // Create a client that expects a Perspective server
    // to accept connections at the specified URL.
    const websocket = perspective.websocket("ws://localhost:8888/websocket");

    /* `table` is a proxy for the `Table` we created on the server.

        All operations that are possible through the Javascript API are possible
        on the Python API as well, thus calling `view()`, `schema()`, `update()`
        etc. on `const table` will pass those operations to the Python `Table`,
        execute the commands, and return the result back to Javascript.*/
    const table = websocket.open_table("data_source_one");

    // Load this in the `<perspective-viewer>`.
    document.getElementById("viewer").load(table);
  });
</script>
```

Any operation performed on the `<perspective-viewer>` instance or on
`const table` will be forwarded to Python, which will execute the operation and
return the results back to Javascript.

### Setting & reading `perspective-viewer` configuration via attributes

`<perspective-viewer>` uses the DOM's regular attribute API to set it's initial
state, by reading JSON encoded properties from attributes for each `perspective`
configuration property.

For example, this HTML will apply `row_pivot` and `filter` configuration to the
initial `view()` created when data is loaded via the `load()` method, as well
as set the UI controls to reflect this config. See the
[full Attribute API documentation](/docs/obj/perspective-viewer.html)
for a full description of the available attributes.

```html
<perspective-viewer
  row-pivots='["Category","Sub-Category"]'
  filters='[["State","==","Texas"]]'
>
</perspective-viewer>
```

Attributes on a `<perspective-viewer>` are reactive. When the user interacts
with the viewer, the attributes update to reflect the current viewer state,
and these can be read with the standard DOM API method `getAttribute()`;
likewise, the `setAttribute()` method will update the `view()` and UI state.

```javascript
// Gets  `elem`'s pivot state
var pivots = elem.getAttribute("row-pivots");

// Set `elems`'s sort state
elem.setAttribute("sort", JSON.stringify([["Sales", "desc"]]));
```

Alternatively, the `save()` and `restore()` methods allow you to read and write,
respectively, all `view()` configuration properties at once.

```javascript
// Get the current elem config
var state = elem.save();

// ... later

// Restore the previously saved state
elem.restore(state);
```

### Update events

Whenever a `<perspective-viewer>`s underlying `table()` is changed via the
`load()` or `update()` methods, a `perspective-view-update` DOM event is fired.
Similarly, `view()` updates instigated either through the Attribute API or
through user interaction will fire a `perspective-config-update` event:

```javascript
<<<<<<< HEAD
elem.addEventListener("perspective-config-update", function() {
    var config = elem.save();
    console.log("The view() config has changed to " + JSON.stringify(config));
=======
elem.addEventListener("perspective-config-update", function(event) {
  var config = elem.save();
  console.log("The view() config has changed to " + JSON.stringify(config));
>>>>>>> ff0311be
});
```

Once an update has finished, a `perspective-update-complete` DOM event is fired.

```javascript
elem.addEventListener("perspective-update-complete", function(event) {
  console.log("Update is now complete");
});
```

### Click events

Whenever a `<perspective-viewer>`'s grid or chart are clicked, a
`perspective-click` DOM event is fired containing a detail object with `config`,
`column_names` and `row`.

The `config` object contains an array of `filters` that can be applied to a
`<perspective-viewer>` through the use of `restore()` updating it to show the
filtered subset of data.

The `column_names` property contains an array of matching columns and the `row`
property returns the associated row data.

```javascript
elem.addEventListener("perspective-click", function(event) {
    var config = event.detail.config;
    elem.restore(config);
});
```
<|MERGE_RESOLUTION|>--- conflicted
+++ resolved
@@ -896,15 +896,9 @@
 through user interaction will fire a `perspective-config-update` event:
 
 ```javascript
-<<<<<<< HEAD
-elem.addEventListener("perspective-config-update", function() {
+elem.addEventListener("perspective-config-update", function(event) {
     var config = elem.save();
     console.log("The view() config has changed to " + JSON.stringify(config));
-=======
-elem.addEventListener("perspective-config-update", function(event) {
-  var config = elem.save();
-  console.log("The view() config has changed to " + JSON.stringify(config));
->>>>>>> ff0311be
 });
 ```
 
